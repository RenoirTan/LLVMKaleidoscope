--- conflicted
+++ resolved
@@ -206,11 +206,7 @@
     println!("{}: {}", function_name!(), expression);
     assert_eq!(
         format!("{}", expression),
-<<<<<<< HEAD
-        "(randint((x), (+(2)(max((24), (-(a)(b)))))))"
-=======
         "(randint((x), (+(2)(max((24), (-(a)(time())))))))"
->>>>>>> ce555adc
     );
 }
 
